--- conflicted
+++ resolved
@@ -96,29 +96,13 @@
         r_f, y_true = self._get_raw_data()
         raw_feature = {"Mine!": np.asarray(r_f).reshape(-1, 1)}
         target = _get_raw_MetricFrame()
-<<<<<<< HEAD
-        msg = (
-            "DataFrame.from_dict() failed on sensitive features. "
-            "Please ensure each array is strictly 1-D."
-        )
-=======
         msg = "DataFrame.from_dict() failed on sensitive features. "\
             "Please ensure each array is strictly 1-D. "\
             "The __cause__ field of this exception may contain further information."
->>>>>>> 48b0cc52
         with pytest.raises(ValueError) as ve:
             _ = target._process_features("Unused", raw_feature, y_true)
         assert msg == ve.value.args[0]
         assert ve.value.__cause__ is not None
-<<<<<<< HEAD
-        assert isinstance(ve.value.__cause__, ValueError)
-        # Ensure we got the gnomic pandas message
-        assert (
-            ve.value.__cause__.args[0]
-            == "If using all scalar values, you must pass an index"
-        )
-=======
->>>>>>> 48b0cc52
 
 
 class TestTwoFeatures:
